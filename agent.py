import asyncio
import logging
import os
from datetime import datetime

from browser_controller import BrowserController  # 假设 browser_controller.py 文件已存在
from action import Action  # 假设 utils/action.py 文件已存在
from vision_llm import VisionLLM  # 假设 vision_llm.py 文件已存在

# 网站字典，用于存储不同网站的 URL
WEBSITE_DICT = {
    '百度': 'https://www.baidu.com/',
    '微博': 'https://weibo.com/newlogin?tabtype=mine&gid=&openLoginLayer=0&url=https%3A%2F%2Fwww.weibo.com%2F',
    '小红书': 'https://www.xiaohongshu.com/explore',
    'bing': 'https://www.bing.com/',
    'google': 'https://www.google.com/'
}

# 日志根目录
LOG_BASE_DIR = 'logs'
if not os.path.exists(LOG_BASE_DIR):
    os.makedirs(LOG_BASE_DIR)

# 配置全局日志记录器，输出到控制台和全局日志文件
logging.basicConfig(
    level=logging.INFO,
    format='%(asctime)s - %(levelname)s - %(name)s - %(message)s',  # 包含 logger 名称
    handlers=[
        logging.StreamHandler(),
        logging.FileHandler(os.path.join(LOG_BASE_DIR, 'global.log'), encoding='utf-8')  # 全局日志文件
    ]
)


class Agent:
    def __init__(self, api_key=None):
        """
        初始化 Agent 实例。

        Args:
            api_key (str): 用于 VisionLLM 的 API Key。
        """
        self.brain = VisionLLM(api_key=api_key)  # 传递API Key到VisionLLM
        self.hands = BrowserController()  # BrowserController 实例
        self.screenshot_cache = []  # 初始化截图缓存列表
        self.logger = logging.getLogger(f'Agent')  # 使用更具描述性的 logger 名称

    async def work(self, user_instruction, call_user=None):
        """
        执行 Agent 的主要工作流程。
        """
<<<<<<< HEAD
        assert self.website_url, "未指定任务网站，请设置！"
=======
        assert self.hands.website_url, "未指定任务网站，请设置！"
>>>>>>> 22aca875
        history = []
        action = Action("start")
        step = 0
        # 创建任务专属日志文件夹，包含时间戳和网站名称
        timestamp = datetime.now().strftime("%Y%m%d_%H%M%S")
        self.task_log_dir = os.path.join(LOG_BASE_DIR, f'task_{timestamp}_{os.path.basename(self.hands.website_url)}')
        os.makedirs(self.task_log_dir, exist_ok=True)
        log_file = os.path.join(self.task_log_dir, f'agent_{timestamp}.log')

        # 配置任务专属的日志文件处理器
        file_handler = logging.FileHandler(log_file, encoding='utf-8')
        formatter = logging.Formatter('%(asctime)s - %(levelname)s - %(name)s - %(message)s')  # 包含 logger 名称
        file_handler.setFormatter(formatter)
        self.logger.addHandler(file_handler)  # Agent Logger 添加文件Handler

        self.logger.info(f"任务开始：'{user_instruction}'，目标网站：'{self.hands.website_url}'")

        await self.hands.initialize()
        try:  # 使用 try...finally 确保即使发生异常也关闭浏览器
            while action.action_type not in ['finished']:
                step += 1
                self.logger.info(f"--- 开始步骤{step} ---")
                info = await self.hands.save_page_info()
                screenshot = info.get('screenshot', None)
                # visible_elements = await self.hands.capture_visible_elements()
                if screenshot:
                    self.screenshot_cache.append(screenshot)  # 缓存截图
                self.logger.info(f"历史动作：{history}")
                self.logger.info(f"VisionLLM 思考中......")
                thought, action = self.brain.think(page_info=info,
                                                   user_instruction=user_instruction, history=history)
                self.logger.info(f"VisionLLM 思考结果 - Thought: '{thought}', Action: '{action}'")
                history.append(f'thought:{thought},action:{action}')
                if action.action_type == 'call_user':
                    call_user(action.message)

                await self.hands.execute(action)
                self.logger.info(f"--- 步骤结束 ---\n\n\n")

            if action.action_type == 'finished':
                self.logger.info(f"任务完成！")
            elif action.action_type == 'call_user':
                self.logger.warning(f"请求用户协助：{action.parameters.get('message', '')}")

        finally:
            await self.hands.shutdown()
            self.logger.info(f"浏览器已关闭。")
            self._save_cached_screenshots()  # 任务结束后保存所有缓存的截图
            self.logger.info(f"截图已保存，任务结束。")

    def _save_cached_screenshots(self):
        """
        保存缓存的截图到任务专属日志文件夹。
        """
        if not self.screenshot_cache:
            self.logger.info("截图缓存为空，无需保存。")
            return

        self.logger.info(f"开始保存缓存的 {len(self.screenshot_cache)} 张截图...")
        for i, screenshot in enumerate(self.screenshot_cache):
            screenshot_filename = os.path.join(self.task_log_dir,
                                               f'screenshot_{datetime.now().strftime("%Y%m%d_%H%M%S_%f")}_{i + 1}.png')
            try:
                with open(screenshot_filename, 'wb') as f:
                    f.write(screenshot)
                self.logger.info(f"截图 {i + 1} 已保存: {screenshot_filename}")
            except Exception as e:
                self.logger.error(f"保存截图 {i + 1} 失败: {e}")
        self.screenshot_cache = []  # 清空缓存列表
        self.logger.info("所有缓存截图保存完毕，缓存已清空。")

    def set_websit(self, website_url):
<<<<<<< HEAD
        self.website_url = website_url
        self.hands.set_website_url(self.website_url)

=======
        self.hands.set_website_url(website_url)
>>>>>>> 22aca875

async def main():
    """
    主函数，用于创建 Agent 并执行任务。
    """
    website_key = 'google'  # 可以修改为 '微博' 或 '小红书'
    agent = Agent()
    agent.set_websit("https://www.google.com.hk/")
    await agent.work("在输入框输入'今日黄金价格',回车搜索，查看最相关页面，收集网页结果返回")
    # 可以创建多个 Agent 并发执行任务 (示例代码已注释)
    # agents = [Agent(WEBSITE_DICT['百度']) for _ in range(2)] # 创建多个 Agent 实例
    # tasks = [asyncio.create_task(agent.work("查询今日黄金价格")) for agent in agents] # 创建任务列表
    # await asyncio.gather(*tasks) # 并发执行任务


if __name__ == '__main__':
    asyncio.run(main())<|MERGE_RESOLUTION|>--- conflicted
+++ resolved
@@ -45,15 +45,14 @@
         self.screenshot_cache = []  # 初始化截图缓存列表
         self.logger = logging.getLogger(f'Agent')  # 使用更具描述性的 logger 名称
 
-    async def work(self, user_instruction, call_user=None):
+    async def work(self, user_instruction):
         """
         执行 Agent 的主要工作流程。
+
+        Args:
+            user_instruction (str): 用户指令。
         """
-<<<<<<< HEAD
-        assert self.website_url, "未指定任务网站，请设置！"
-=======
         assert self.hands.website_url, "未指定任务网站，请设置！"
->>>>>>> 22aca875
         history = []
         action = Action("start")
         step = 0
@@ -73,7 +72,7 @@
 
         await self.hands.initialize()
         try:  # 使用 try...finally 确保即使发生异常也关闭浏览器
-            while action.action_type not in ['finished']:
+            while action.action_type not in ['finished', 'call_user']:
                 step += 1
                 self.logger.info(f"--- 开始步骤{step} ---")
                 info = await self.hands.save_page_info()
@@ -87,9 +86,6 @@
                                                    user_instruction=user_instruction, history=history)
                 self.logger.info(f"VisionLLM 思考结果 - Thought: '{thought}', Action: '{action}'")
                 history.append(f'thought:{thought},action:{action}')
-                if action.action_type == 'call_user':
-                    call_user(action.message)
-
                 await self.hands.execute(action)
                 self.logger.info(f"--- 步骤结束 ---\n\n\n")
 
@@ -126,13 +122,8 @@
         self.logger.info("所有缓存截图保存完毕，缓存已清空。")
 
     def set_websit(self, website_url):
-<<<<<<< HEAD
-        self.website_url = website_url
-        self.hands.set_website_url(self.website_url)
+        self.hands.set_website_url(website_url)
 
-=======
-        self.hands.set_website_url(website_url)
->>>>>>> 22aca875
 
 async def main():
     """
